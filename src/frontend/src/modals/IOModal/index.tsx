--- conflicted
+++ resolved
@@ -24,7 +24,6 @@
 import BaseModal from "../baseModal";
 import IOFieldView from "./components/IOFieldView";
 import ChatView from "./components/chatView";
-import { getSessions } from "../../controllers/API";
 
 export default function IOModal({
   children,
@@ -34,25 +33,25 @@
 }: IOModalPropsType): JSX.Element {
   const allNodes = useFlowStore((state) => state.nodes);
   const inputs = useFlowStore((state) => state.inputs).filter(
-    (input) => input.type !== "ChatInput",
+    (input) => input.type !== "ChatInput"
   );
   const chatInput = useFlowStore((state) => state.inputs).find(
-    (input) => input.type === "ChatInput",
+    (input) => input.type === "ChatInput"
   );
   const outputs = useFlowStore((state) => state.outputs).filter(
-    (output) => output.type !== "ChatOutput",
+    (output) => output.type !== "ChatOutput"
   );
   const chatOutput = useFlowStore((state) => state.outputs).find(
-    (output) => output.type === "ChatOutput",
+    (output) => output.type === "ChatOutput"
   );
   const nodes = useFlowStore((state) => state.nodes).filter(
     (node) =>
       inputs.some((input) => input.id === node.id) ||
-      outputs.some((output) => output.id === node.id),
+      outputs.some((output) => output.id === node.id)
   );
   const haveChat = chatInput || chatOutput;
   const [selectedTab, setSelectedTab] = useState(
-    inputs.length > 0 ? 1 : outputs.length > 0 ? 2 : 0,
+    inputs.length > 0 ? 1 : outputs.length > 0 ? 2 : 0
   );
 
   function startView() {
@@ -90,7 +89,13 @@
   //   }
   // }, [open, currentFlow]);
 
-  async function sendMessage({repeat=1,files}:{repeat:number,files?:string[]}): Promise<void> {
+  async function sendMessage({
+    repeat = 1,
+    files,
+  }: {
+    repeat: number;
+    files?: string[];
+  }): Promise<void> {
     if (isBuilding) return;
     setIsBuilding(true);
     setLockChat(true);
@@ -99,11 +104,8 @@
       await buildFlow({
         input_value: chatValue,
         startNodeId: chatInput?.id,
-<<<<<<< HEAD
-        files:files
-=======
+        files: files,
         silent: true,
->>>>>>> eca5cedf
       }).catch((err) => {
         console.error(err);
         setLockChat(false);
@@ -138,7 +140,7 @@
       open={open}
       setOpen={setOpen}
       disable={disable}
-      onSubmit={() => sendMessage(1)}
+      onSubmit={() => sendMessage({ repeat: 1 })}
     >
       <BaseModal.Trigger>{children}</BaseModal.Trigger>
       {/* TODO ADAPT TO ALL TYPES OF INPUTS AND OUTPUTS */}
@@ -158,7 +160,7 @@
             {selectedTab !== 0 && (
               <div
                 className={cn(
-                  "mr-6 flex h-full w-2/6 flex-shrink-0 flex-col justify-start transition-all duration-300",
+                  "mr-6 flex h-full w-2/6 flex-shrink-0 flex-col justify-start transition-all duration-300"
                 )}
               >
                 <Tabs
@@ -194,11 +196,11 @@
                     </div>
                     {nodes
                       .filter((node) =>
-                        inputs.some((input) => input.id === node.id),
+                        inputs.some((input) => input.id === node.id)
                       )
                       .map((node, index) => {
                         const input = inputs.find(
-                          (input) => input.id === node.id,
+                          (input) => input.id === node.id
                         )!;
                         return (
                           <div
@@ -262,11 +264,11 @@
                     </div>
                     {nodes
                       .filter((node) =>
-                        outputs.some((output) => output.id === node.id),
+                        outputs.some((output) => output.id === node.id)
                       )
                       .map((node, index) => {
                         const output = outputs.find(
-                          (output) => output.id === node.id,
+                          (output) => output.id === node.id
                         )!;
                         return (
                           <div
@@ -333,7 +335,7 @@
                 <div
                   className={cn(
                     "flex h-full w-full flex-col items-start gap-4 pt-4",
-                    !selectedViewField ? "hidden" : "",
+                    !selectedViewField ? "hidden" : ""
                   )}
                 >
                   <div className="font-xl flex items-center justify-center gap-3 font-semibold">
@@ -352,7 +354,7 @@
                   </div>
                   <div className="h-full w-full">
                     {inputs.some(
-                      (input) => input.id === selectedViewField.id,
+                      (input) => input.id === selectedViewField.id
                     ) ? (
                       <IOFieldView
                         type={InputOutput.INPUT}
@@ -374,7 +376,7 @@
               <div
                 className={cn(
                   "flex h-full w-full",
-                  selectedViewField ? "hidden" : "",
+                  selectedViewField ? "hidden" : ""
                 )}
               >
                 {haveChat ? (
@@ -396,27 +398,17 @@
         </div>
       </BaseModal.Content>
       {!haveChat ? (
-<<<<<<< HEAD
-        <BaseModal.Footer>
-          <div className="flex w-full justify-end  pt-2">
-            <Button
-              variant={"outline"}
-              className="flex gap-2 px-3"
-              onClick={() => sendMessage({repeat:1})}
-            >
-=======
         <BaseModal.Footer
           submit={{
             label: "Run Flow",
             icon: (
->>>>>>> eca5cedf
               <IconComponent
                 name={isBuilding ? "Loader2" : "Zap"}
                 className={cn(
                   "h-4 w-4",
                   isBuilding
                     ? "animate-spin"
-                    : "fill-current text-medium-indigo",
+                    : "fill-current text-medium-indigo"
                 )}
               />
             ),
