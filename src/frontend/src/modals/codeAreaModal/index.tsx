import "ace-builds/src-noconflict/ace";
import "ace-builds/src-noconflict/ext-language_tools";
import "ace-builds/src-noconflict/mode-python";
import "ace-builds/src-noconflict/theme-github";
import "ace-builds/src-noconflict/theme-twilight";
// import "ace-builds/webpack-resolver";
import { useEffect, useState } from "react";
import AceEditor from "react-ace";
import IconComponent from "../../components/genericIconComponent";
import { Button } from "../../components/ui/button";
import { Input } from "../../components/ui/input";
import {
  BUG_ALERT,
  CODE_ERROR_ALERT,
  CODE_SUCCESS_ALERT,
  FUNC_ERROR_ALERT,
  IMPORT_ERROR_ALERT,
} from "../../constants/alerts_constants";
import {
  CODE_PROMPT_DIALOG_SUBTITLE,
  EDIT_CODE_TITLE,
} from "../../constants/constants";
import { postCustomComponent, postValidateCode } from "../../controllers/API";
import useAlertStore from "../../stores/alertStore";
import { useDarkStore } from "../../stores/darkStore";
import useFlowStore from "../../stores/flowStore";
import { codeAreaModalPropsType } from "../../types/components";
import BaseModal from "../baseModal";

export default function CodeAreaModal({
  value,
  setValue,
  nodeClass,
  setNodeClass,
  children,
  dynamic,
  readonly = false,
<<<<<<< HEAD
  openModal,
  selected,
  setOpenModal,
=======
  open: myOpen,
  setOpen: mySetOpen,
>>>>>>> 8f545ef9
}: codeAreaModalPropsType): JSX.Element {
  const [code, setCode] = useState(value);
  const [open, setOpen] =
    mySetOpen !== undefined && myOpen !== undefined
      ? [myOpen, mySetOpen]
      : useState(false);
  const dark = useDarkStore((state) => state.dark);
  const unselectAll = useFlowStore((state) => state.unselectAll);
  const [height, setHeight] = useState<string | null>(null);
  const setSuccessData = useAlertStore((state) => state.setSuccessData);
  const setErrorData = useAlertStore((state) => state.setErrorData);
  const [error, setError] = useState<{
    detail: { error: string | undefined; traceback: string | undefined };
  } | null>(null);
  const [open, setOpen] = useState(false);
  const nodes = useFlowStore((state) => state.nodes);

  useEffect(() => {
    // if nodeClass.template has more fields other than code and dynamic is true
    // do not run handleClick
    if (dynamic && Object.keys(nodeClass!.template).length > 2) {
      return;
    }
  }, []);

  function processNonDynamicField() {
    postValidateCode(code)
      .then((apiReturn) => {
        if (apiReturn.data) {
          let importsErrors = apiReturn.data.imports.errors;
          let funcErrors = apiReturn.data.function.errors;
          if (funcErrors.length === 0 && importsErrors.length === 0) {
            setSuccessData({
              title: CODE_SUCCESS_ALERT,
            });
            setOpen(false);
            setValue(code);
            // setValue(code);
          } else {
            if (funcErrors.length !== 0) {
              setErrorData({
                title: FUNC_ERROR_ALERT,
                list: funcErrors,
              });
            }
            if (importsErrors.length !== 0) {
              setErrorData({
                title: IMPORT_ERROR_ALERT,
                list: importsErrors,
              });
            }
          }
        } else {
          setErrorData({
            title: BUG_ALERT,
          });
        }
      })
      .catch((_) => {
        setErrorData({
          title: CODE_ERROR_ALERT,
        });
      });
  }

  function processDynamicField() {
    postCustomComponent(code, nodeClass!)
      .then((apiReturn) => {
        const { data } = apiReturn;
        if (data) {
          setNodeClass(data, code);
          setError({ detail: { error: undefined, traceback: undefined } });
          setOpen(false);
        }
      })
      .catch((err) => {
        setError(err.response.data);
      });
  }

  function processCode() {
    if (!dynamic) {
      processNonDynamicField();
    } else {
      processDynamicField();
    }
  }

  function handleClick() {
    processCode();
  }

  useEffect(() => {
    // Function to be executed after the state changes
    const delayedFunction = setTimeout(() => {
      if (error?.detail.error !== undefined) {
        //trigger to update the height, does not really apply any height
        setHeight("90%");
      }
      //600 to happen after the transition of 500ms
    }, 600);

    // Cleanup function to clear the timeout if the component unmounts or the state changes again
    return () => {
      clearTimeout(delayedFunction);
    };
  }, [error, setHeight]);

  useEffect(() => {
    setCode(value);
  }, [value, open]);

  return (
    <BaseModal open={open} setOpen={setOpen}>
      <BaseModal.Trigger>{children}</BaseModal.Trigger>
      <BaseModal.Header description={CODE_PROMPT_DIALOG_SUBTITLE}>
        <span className="pr-2"> {EDIT_CODE_TITLE} </span>
        <IconComponent
          name="prompts"
          className="h-6 w-6 pl-1 text-primary "
          aria-hidden="true"
        />
      </BaseModal.Header>
      <BaseModal.Content>
        <Input
          value={code}
          readOnly
          className="absolute left-[500%] top-[500%]"
          id="codeValue"
        />
        <div className="flex h-full w-full flex-col transition-all">
          <div className="h-full w-full">
            <AceEditor
              readOnly={readonly}
              value={code}
              mode="python"
              setOptions={{ fontFamily: "monospace" }}
              height={height ?? "100%"}
              highlightActiveLine={true}
              showPrintMargin={false}
              fontSize={14}
              showGutter
              enableLiveAutocompletion
              theme={dark ? "twilight" : "github"}
              name="CodeEditor"
              onChange={(value) => {
                setCode(value);
              }}
              className="h-full w-full rounded-lg border-[1px] border-gray-300 custom-scroll dark:border-gray-600"
            />
          </div>
          <div
            className={
              "whitespace-break-spaces transition-all delay-500" +
              (error?.detail?.error !== undefined ? "h-2/6" : "h-0")
            }
          >
            <div className="mt-1 h-full max-h-[10rem] w-full overflow-y-auto overflow-x-clip text-left custom-scroll">
              <h1 className="text-lg text-destructive">
                {error?.detail?.error}
              </h1>
              <div className="ml-2 w-full text-sm text-status-red word-break-break-word">
                <span className="w-full word-break-break-word">
                  {error?.detail?.traceback}
                </span>
              </div>
            </div>
          </div>
          <div className="flex h-fit w-full justify-end">
            <Button
              className="mt-3"
              onClick={handleClick}
              type="submit"
              id="checkAndSaveBtn"
              disabled={readonly}
            >
              Check & Save
            </Button>
          </div>
        </div>
      </BaseModal.Content>
    </BaseModal>
  );
}<|MERGE_RESOLUTION|>--- conflicted
+++ resolved
@@ -35,14 +35,8 @@
   children,
   dynamic,
   readonly = false,
-<<<<<<< HEAD
-  openModal,
-  selected,
-  setOpenModal,
-=======
   open: myOpen,
   setOpen: mySetOpen,
->>>>>>> 8f545ef9
 }: codeAreaModalPropsType): JSX.Element {
   const [code, setCode] = useState(value);
   const [open, setOpen] =
@@ -57,7 +51,6 @@
   const [error, setError] = useState<{
     detail: { error: string | undefined; traceback: string | undefined };
   } | null>(null);
-  const [open, setOpen] = useState(false);
   const nodes = useFlowStore((state) => state.nodes);
 
   useEffect(() => {
