import { useContext } from "react";
import { FaDiscord, FaGithub, FaTwitter } from "react-icons/fa";
import { Link, useLocation, useNavigate } from "react-router-dom";
import AlertDropdown from "../../alerts/alertDropDown";
import { USER_PROJECTS_HEADER } from "../../constants/constants";
import { alertContext } from "../../contexts/alertContext";
import { AuthContext } from "../../contexts/authContext";
import { darkContext } from "../../contexts/darkContext";
import { TabsContext } from "../../contexts/tabsContext";
import { gradients } from "../../utils/styleUtils";
import IconComponent from "../genericIconComponent";
import { Button } from "../ui/button";
import {
  DropdownMenu,
  DropdownMenuContent,
  DropdownMenuItem,
  DropdownMenuLabel,
  DropdownMenuSeparator,
  DropdownMenuTrigger,
} from "../ui/dropdown-menu";
import { Separator } from "../ui/separator";
import MenuBar from "./components/menuBar";

export default function Header(): JSX.Element {
  const { flows, tabId } = useContext(TabsContext);
  const { dark, setDark } = useContext(darkContext);
  const { notificationCenter } = useContext(alertContext);
  const location = useLocation();
  const { logout, autoLogin, isAdmin, userData } = useContext(AuthContext);
  const { stars } = useContext(darkContext);
  const navigate = useNavigate();

  return (
    <div className="header-arrangement">
      <div className="header-start-display">
        <Link to="/">
          <span className="ml-4 text-2xl">⛓️</span>
        </Link>

        {flows.findIndex((f) => tabId === f.id) !== -1 && tabId !== "" && (
          <MenuBar flows={flows} tabId={tabId} />
        )}
      </div>
      <div className="round-button-div">
        <Link to="/">
          <Button
            className="gap-2"
            variant={location.pathname === "/" ? "primary" : "secondary"}
            size="sm"
          >
            <IconComponent name="Home" className="h-4 w-4" />
            <div className="flex-1">{USER_PROJECTS_HEADER}</div>
          </Button>
        </Link>
        <Link to="/community">
          <Button
            className="gap-2"
            variant={
              location.pathname === "/community" ? "primary" : "secondary"
            }
            size="sm"
          >
            <IconComponent name="Users2" className="h-4 w-4" />
            <div className="flex-1">Community Examples</div>
          </Button>
        </Link>
      </div>
      <div className="header-end-division">
        <div className="header-end-display">
          <a
            href="https://github.com/logspace-ai/langflow"
            target="_blank"
            rel="noreferrer"
            className="header-github-link"
          >
            <FaGithub className="mr-2 h-5 w-5" />
            Star
            <div className="header-github-display">{stars}</div>
          </a>
          <a
            href="https://twitter.com/logspace_ai"
            target="_blank"
            rel="noreferrer"
            className="text-muted-foreground"
          >
            <FaTwitter className="side-bar-button-size" />
          </a>
          <a
            href="https://discord.gg/EqksyE2EX9"
            target="_blank"
            rel="noreferrer"
            className="text-muted-foreground"
          >
            <FaDiscord className="side-bar-button-size" />
          </a>

          <Separator orientation="vertical" />
          <button
            className="extra-side-bar-save-disable"
            onClick={() => {
              setDark(!dark);
            }}
          >
            {dark ? (
              <IconComponent name="SunIcon" className="side-bar-button-size" />
            ) : (
              <IconComponent name="MoonIcon" className="side-bar-button-size" />
            )}
          </button>
          <AlertDropdown>
            <div className="extra-side-bar-save-disable relative">
              {notificationCenter && (
                <div className="header-notifications"></div>
              )}
              <IconComponent
                name="Bell"
                className="side-bar-button-size"
                aria-hidden="true"
              />
            </div>
          </AlertDropdown>
          {!autoLogin && (
            <button
              onClick={() => {
                navigate("/account/api-keys");
              }}
            >
              <IconComponent
                name="Key"
                className="side-bar-button-size text-muted-foreground hover:text-accent-foreground"
              />
            </button>
          )}
          {!autoLogin && (
            <>
              <Separator orientation="vertical" />
              <DropdownMenu>
                <DropdownMenuTrigger asChild>
                  <button
                    className={
                      "h-7 w-7 rounded-full focus-visible:outline-0 " +
                      gradients[
                        parseInt(userData?.id ?? "", 10) % gradients.length
                      ]
                    }
                  />
                </DropdownMenuTrigger>
                <DropdownMenuContent>
                  <DropdownMenuLabel>My Account</DropdownMenuLabel>
                  <DropdownMenuSeparator />
                  {isAdmin && (
                    <DropdownMenuItem
                      className="cursor-pointer"
                      onClick={() => navigate("/admin")}
                    >
                      Admin Page
                    </DropdownMenuItem>
                  )}
                  <DropdownMenuItem
<<<<<<< HEAD
                    onClick={() => navigate("/account/settings")}
                  >
                    Profile Settings
                  </DropdownMenuItem>
                  <DropdownMenuItem
=======
                    className="cursor-pointer"
>>>>>>> 5df8b11d
                    onClick={() => {
                      logout();
                      navigate("/login");
                    }}
                  >
                    Sign Out
                  </DropdownMenuItem>
                </DropdownMenuContent>
              </DropdownMenu>
            </>
          )}
        </div>
      </div>
    </div>
  );
}<|MERGE_RESOLUTION|>--- conflicted
+++ resolved
@@ -157,15 +157,13 @@
                     </DropdownMenuItem>
                   )}
                   <DropdownMenuItem
-<<<<<<< HEAD
+                    className="cursor-pointer"
                     onClick={() => navigate("/account/settings")}
                   >
                     Profile Settings
                   </DropdownMenuItem>
                   <DropdownMenuItem
-=======
                     className="cursor-pointer"
->>>>>>> 5df8b11d
                     onClick={() => {
                       logout();
                       navigate("/login");
