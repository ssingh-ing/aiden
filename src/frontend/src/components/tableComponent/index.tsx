--- conflicted
+++ resolved
@@ -1,11 +1,7 @@
 import "ag-grid-community/styles/ag-grid.css"; // Mandatory CSS required by the grid
 import "ag-grid-community/styles/ag-theme-quartz.css"; // Optional Theme applied to the grid
 import { AgGridReact, AgGridReactProps } from "ag-grid-react";
-<<<<<<< HEAD
-import { ElementRef, forwardRef, useEffect, useRef } from "react";
-=======
 import { ElementRef, forwardRef, useRef } from "react";
->>>>>>> 3a6cd882
 import {
   DEFAULT_TABLE_ALERT_MSG,
   DEFAULT_TABLE_ALERT_TITLE,
@@ -15,15 +11,8 @@
 import { cn, toTitleCase } from "../../utils/utils";
 import ForwardedIconComponent from "../genericIconComponent";
 import { Alert, AlertDescription, AlertTitle } from "../ui/alert";
-<<<<<<< HEAD
-import { Toggle } from "../ui/toggle";
-import ShadTooltip from "../shadTooltipComponent";
-import resetGrid from "./utils/reset-grid-columns";
-import ResetColumns from "./components/ResetColumns";
-=======
 import ResetColumns from "./components/ResetColumns";
 import resetGrid from "./utils/reset-grid-columns";
->>>>>>> 3a6cd882
 
 interface TableComponentProps extends AgGridReactProps {
   columnDefs: NonNullable<AgGridReactProps["columnDefs"]>;
@@ -100,11 +89,7 @@
 
     const onColumnMoved = (params) => {
       const updatedColumnDefs = makeLastColumnNonResizable(
-<<<<<<< HEAD
-        params.columnApi.getAllGridColumns().map((col) => col.getColDef()),
-=======
         params.columnApi.getAllGridColumns().map((col) => col.getColDef())
->>>>>>> 3a6cd882
       );
       params.api.setColumnDefs(updatedColumnDefs);
       if (props.onColumnMoved) props.onColumnMoved(params);
@@ -129,11 +114,7 @@
         className={cn(
           dark ? "ag-theme-quartz-dark" : "ag-theme-quartz",
           "ag-theme-shadcn flex h-full flex-col",
-<<<<<<< HEAD
-          "relative",
-=======
           "relative"
->>>>>>> 3a6cd882
         )} // applying the grid theme
       >
         <AgGridReact
@@ -143,17 +124,11 @@
             minWidth: 100,
             autoHeight: true,
           }}
-<<<<<<< HEAD
-          tooltipInteraction={true}
-          columnDefs={colDef}
-          ref={realRef}
-=======
           columnDefs={colDef}
           ref={realRef}
           getRowId={(params) => {
             return params.data.id;
           }}
->>>>>>> 3a6cd882
           pagination={true}
           onGridReady={onGridReady}
           onColumnMoved={onColumnMoved}
