import { Listbox, Transition } from "@headlessui/react";
import { Fragment, useContext, useEffect, useState } from "react";
import { DropDownComponentType } from "../../types/components";
import { classNames } from "../../utils";
import { ChevronsUpDown, Check } from "lucide-react";
import { PopUpContext } from "../../contexts/popUpContext";
import { TabsContext } from "../../contexts/tabsContext";

export default function Dropdown({
  value,
  options,
  onSelect,
  editNode = false,
  numberOfOptions = 0,
  apiModal = false,
}: DropDownComponentType) {
  const { closePopUp } = useContext(PopUpContext);

  let [internalValue, setInternalValue] = useState(
    value === "" || !value ? "Choose an option" : value,
  );

  useEffect(() => {
    setInternalValue(value === "" || !value ? "Choose an option" : value);
  }, [closePopUp]);

  return (
    <>
      <Listbox
        value={internalValue}
        onChange={(value) => {
          setInternalValue(value);
          onSelect(value);
        }}
      >
        {({ open }) => (
          <>
            <div className={editNode ? "mt-1" : "relative mt-1"}>
              <Listbox.Button
                className={
                  editNode
                    ? "border-1 input-edit-node relative pr-8"
                    : "input-primary py-2 pl-3 pr-10 text-left"
                }
              >
                <span className="block w-full truncate bg-background">
                  {internalValue}
                </span>
                <span
                  className={
                    "pointer-events-none absolute inset-y-0 right-0 flex items-center pr-2"
                  }
                >
                  <ChevronsUpDown
                    className="h-5 w-5 text-muted-foreground"
                    aria-hidden="true"
                  />
                </span>
              </Listbox.Button>

              <Transition
                show={open}
                as={Fragment}
                leave="transition ease-in duration-100"
                leaveFrom="opacity-100"
                leaveTo="opacity-0"
              >
                <Listbox.Options
                  className={classNames(
                    editNode
<<<<<<< HEAD
                      ? "z-10 mt-1 max-h-60 w-[215px] overflow-auto rounded-md bg-background py-1 text-base shadow-lg ring-1 ring-black ring-opacity-5 focus:outline-none sm:text-sm"
                      : "nowheel overflow-y z-10 mt-1 max-h-60 w-full overflow-auto rounded-md bg-background py-1 text-base shadow-lg ring-1 ring-black ring-opacity-5 focus:outline-none sm:text-sm ",
                    apiModal ? "mb-2 w-[250px]" : "absolute"
=======
                      ? "z-10 mt-1 max-h-60 overflow-auto rounded-md bg-white py-1 text-base shadow-lg ring-1 ring-black ring-opacity-5 focus:outline-none sm:text-sm w-[215px]"
                      : "nowheel z-10 mt-1 max-h-60 w-full overflow-auto overflow-y rounded-md bg-white py-1 text-base shadow-lg ring-1 ring-black ring-opacity-5 focus:outline-none sm:text-sm ",
                    apiModal ? "w-[250px] mb-2" : "absolute",
>>>>>>> cd879912
                  )}
                >
                  {options.map((option, id) => (
                    <Listbox.Option
                      key={id}
                      className={({ active }) =>
                        classNames(
                          active ? " bg-accent" : "",
                          editNode
<<<<<<< HEAD
                            ? "relative cursor-default select-none py-0.5 pl-3 pr-12"
                            : "relative cursor-default select-none py-2 pl-3 pr-9"
=======
                            ? "relative cursor-default select-none py-0.5 pl-3 pr-12 dark:text-gray-300 dark:bg-gray-800"
                            : "relative cursor-default select-none py-2 pl-3 pr-9 dark:text-gray-300 dark:bg-gray-800",
>>>>>>> cd879912
                        )
                      }
                      value={option}
                    >
                      {({ selected, active }) => (
                        <>
                          <span
                            className={classNames(
                              selected ? "font-semibold" : "font-normal",
                              "block truncate ",
                            )}
                          >
                            {option}
                          </span>

                          {selected ? (
                            <span
                              className={classNames(
<<<<<<< HEAD
                                active ? "text-background " : "",
                                "absolute inset-y-0 right-0 flex items-center pr-4"
=======
                                active ? "text-white dark:text-black" : "",
                                "absolute inset-y-0 right-0 flex items-center pr-4",
>>>>>>> cd879912
                              )}
                            >
                              <Check
                                className={
                                  active
                                    ? "h-5 w-5 text-black"
                                    : "h-5 w-5 text-black"
                                }
                                aria-hidden="true"
                              />
                            </span>
                          ) : null}
                        </>
                      )}
                    </Listbox.Option>
                  ))}
                </Listbox.Options>
              </Transition>
            </div>
          </>
        )}
      </Listbox>
    </>
  );
}<|MERGE_RESOLUTION|>--- conflicted
+++ resolved
@@ -4,7 +4,6 @@
 import { classNames } from "../../utils";
 import { ChevronsUpDown, Check } from "lucide-react";
 import { PopUpContext } from "../../contexts/popUpContext";
-import { TabsContext } from "../../contexts/tabsContext";
 
 export default function Dropdown({
   value,
@@ -17,7 +16,7 @@
   const { closePopUp } = useContext(PopUpContext);
 
   let [internalValue, setInternalValue] = useState(
-    value === "" || !value ? "Choose an option" : value,
+    value === "" || !value ? "Choose an option" : value
   );
 
   useEffect(() => {
@@ -68,15 +67,9 @@
                 <Listbox.Options
                   className={classNames(
                     editNode
-<<<<<<< HEAD
                       ? "z-10 mt-1 max-h-60 w-[215px] overflow-auto rounded-md bg-background py-1 text-base shadow-lg ring-1 ring-black ring-opacity-5 focus:outline-none sm:text-sm"
                       : "nowheel overflow-y z-10 mt-1 max-h-60 w-full overflow-auto rounded-md bg-background py-1 text-base shadow-lg ring-1 ring-black ring-opacity-5 focus:outline-none sm:text-sm ",
                     apiModal ? "mb-2 w-[250px]" : "absolute"
-=======
-                      ? "z-10 mt-1 max-h-60 overflow-auto rounded-md bg-white py-1 text-base shadow-lg ring-1 ring-black ring-opacity-5 focus:outline-none sm:text-sm w-[215px]"
-                      : "nowheel z-10 mt-1 max-h-60 w-full overflow-auto overflow-y rounded-md bg-white py-1 text-base shadow-lg ring-1 ring-black ring-opacity-5 focus:outline-none sm:text-sm ",
-                    apiModal ? "w-[250px] mb-2" : "absolute",
->>>>>>> cd879912
                   )}
                 >
                   {options.map((option, id) => (
@@ -86,13 +79,8 @@
                         classNames(
                           active ? " bg-accent" : "",
                           editNode
-<<<<<<< HEAD
                             ? "relative cursor-default select-none py-0.5 pl-3 pr-12"
                             : "relative cursor-default select-none py-2 pl-3 pr-9"
-=======
-                            ? "relative cursor-default select-none py-0.5 pl-3 pr-12 dark:text-gray-300 dark:bg-gray-800"
-                            : "relative cursor-default select-none py-2 pl-3 pr-9 dark:text-gray-300 dark:bg-gray-800",
->>>>>>> cd879912
                         )
                       }
                       value={option}
@@ -102,7 +90,7 @@
                           <span
                             className={classNames(
                               selected ? "font-semibold" : "font-normal",
-                              "block truncate ",
+                              "block truncate "
                             )}
                           >
                             {option}
@@ -111,13 +99,8 @@
                           {selected ? (
                             <span
                               className={classNames(
-<<<<<<< HEAD
                                 active ? "text-background " : "",
                                 "absolute inset-y-0 right-0 flex items-center pr-4"
-=======
-                                active ? "text-white dark:text-black" : "",
-                                "absolute inset-y-0 right-0 flex items-center pr-4",
->>>>>>> cd879912
                               )}
                             >
                               <Check
