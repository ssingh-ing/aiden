--- conflicted
+++ resolved
@@ -11,13 +11,8 @@
 import { updateIds, updateTemplate } from "../utils";
 import { alertContext } from "./alertContext";
 import { typesContext } from "./typesContext";
-<<<<<<< HEAD
 import { APITemplateType } from "../types/api";
-import { v4 as uuidv4 } from "uuid";
-=======
-import { APITemplateType, TemplateVariableType } from "../types/api";
 import ShortUniqueId from "short-unique-id";
->>>>>>> 4d9ebb78
 import { addEdge } from "reactflow";
 import {
   readFlowsFromDatabase,
@@ -60,15 +55,11 @@
 
 export function TabsProvider({ children }: { children: ReactNode }) {
   const { setErrorData, setNoticeData } = useContext(alertContext);
-<<<<<<< HEAD
+
   const [tabId, setTabId] = useState("");
-  const [flows, setFlows] = useState([]);
-  const [id, setId] = useState(uuidv4());
-=======
-  const [tabIndex, setTabIndex] = useState(0);
+
   const [flows, setFlows] = useState<Array<FlowType>>([]);
   const [id, setId] = useState(uid());
->>>>>>> 4d9ebb78
   const { templates, reactFlowInstance } = useContext(typesContext);
   const [lastCopiedSelection, setLastCopiedSelection] = useState(null);
 
@@ -77,7 +68,6 @@
     newNodeId.current = uid();
     return newNodeId.current;
   }
-<<<<<<< HEAD
 
   // function loadCookie(cookie: string) {
   //   if (cookie && Object.keys(templates).length > 0) {
@@ -137,32 +127,6 @@
         }
       }
     });
-=======
-  function save() {
-    // added clone deep to avoid mutating the original object
-    let Saveflows = _.cloneDeep(flows);
-    if (Saveflows.length !== 0) {
-      Saveflows.forEach((flow) => {
-        if (flow.data && flow.data?.nodes)
-          flow.data?.nodes.forEach((node) => {
-            // console.log(node.data.type);
-            //looking for file fields to prevent saving the content and breaking the flow for exceeding the the data limite for local storage
-            Object.keys(node.data.node.template).forEach((key) => {
-              // console.log(node.data.node.template[key].type);
-              if (node.data.node.template[key].type === "file") {
-                // console.log(node.data.node.template[key]);
-                node.data.node.template[key].content = null;
-                node.data.node.template[key].value = "";
-              }
-            });
-          });
-      });
-      window.localStorage.setItem(
-        "tabsData",
-        JSON.stringify({ tabIndex, flows: Saveflows, id })
-      );
-    }
->>>>>>> 4d9ebb78
   }
 
   useEffect(() => {
@@ -190,7 +154,6 @@
     });
   }
 
-<<<<<<< HEAD
   function processFlowEdges(flow) {
     flow.data.edges.forEach((edge) => {
       edge.className = "";
@@ -246,19 +209,9 @@
   }
 
   function hardReset() {
-    newNodeId.current = uuidv4();
+    newNodeId.current = uid();
     setTabId("");
-=======
-  useEffect(() => {
-    //save tabs locally
-    // console.log(id);
-    save();
-  }, [flows, id, tabIndex, newNodeId]);
-
-  function hardReset() {
-    newNodeId.current = uid();
-    setTabIndex(0);
->>>>>>> 4d9ebb78
+
     setFlows([]);
     setId(uid());
   }
@@ -506,7 +459,6 @@
       updateNodes(data.nodes, data.edges);
       updateIds(data, getNodeId); // Assuming updateIds is defined elsewhere
     }
-<<<<<<< HEAD
 
     return { data, description };
   };
@@ -548,18 +500,6 @@
       }
     });
   };
-=======
-    // Create a new flow with a default name if no flow is provided.
-    let newFlow: FlowType = {
-      description,
-      name: flow?.name ?? "New Flow",
-      id: uid(),
-      data,
-    };
-
-    // Increment the ID counter.
-    setId(uid());
->>>>>>> 4d9ebb78
 
   const createNewFlow = (flowData, flow) => ({
     description: flowData.description,
